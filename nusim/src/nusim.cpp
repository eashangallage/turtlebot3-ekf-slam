/// \file
/// \brief nusim node: a turtlebot simulation program
///
/// PARAMETERS:
///     x0 (double): starting x location of the turtlebot in the simulator
///     y0 (double): starting y location of the turtlebot in the simulator
///     theta0 (double): starting yaw angle of the turtlebot in the simulator
///     obstacles/x (std::vector<double>): Array of x locations of obstacles
///     obstacles/y (std::vector<double>): Array of y locations of obstacles
///     obstacles/r (double): Radius of the obtacles
/// PUBLISHES:
///     ~/timestep (std_msgs/msg/UInt64): simulation timestep
///     ~/obstacles (visualization_msgs/msg/MarkerArray): array of Marker messages
///		/red/sensor_data
/// SUBSCRIBES:
///     /red/wheel_cmd
/// SERVERS:
///     ~/reset (std_srvs/srv/Empty): resets the simulation timestep and the robot to its initial pose
///     ~/teleport (nusim/srv/Teleport): teleports the robot to a specified pose
/// CLIENTS:
///     None

#include <chrono>
#include <functional>
#include <memory>
#include <string>

#include "rclcpp/rclcpp.hpp"
#include <rclcpp/logging.hpp>

#include "std_msgs/msg/u_int64.hpp"
#include "std_msgs/msg/string.hpp"
#include "std_srvs/srv/empty.hpp"
#include "nusim/srv/teleport.hpp"
#include "nuturtlebot_msgs/msg/sensor_data.hpp"
#include "nuturtlebot_msgs/msg/wheel_commands.hpp"

#include "geometry_msgs/msg/transform_stamped.hpp"
#include "geometry_msgs/msg/pose2_d.hpp"
#include "visualization_msgs/msg/marker.hpp"
#include "visualization_msgs/msg/marker_array.hpp"

#include "turtlelib/diff_drive.hpp"

#include "tf2/LinearMath/Quaternion.h"
#include "tf2_ros/transform_broadcaster.h"

/// \cond
#define UNUSED(x) (void)(x) // used to suppress "unused-variable" warnings

const double DEFAULT_X0 = 0.0;
const double DEFAULT_Y0 = 0.0;
const double DEFAULT_THETA0 = 0.0;
const int DEFAULT_TIMER_FREQ = 200;
const std::vector<double> DEFAULT_OBSTACLES_X;
const std::vector<double> DEFAULT_OBSTACLES_Y;
const double DEFAULT_OBSTACLES_R = 0.038;
const double OBSTACLE_HEIGHT = 0.25;
/// \endcond

using namespace std::chrono_literals;
using std::placeholders::_1;
using std::placeholders::_2;

/// \brief nusim turtlebot simulation node
class Nusim : public rclcpp::Node
{

public:
	Nusim() : Node("nusim"), step(0)
	{

		// Declare parameters
		declare_parameter<int>("rate", DEFAULT_TIMER_FREQ);
		declare_parameter<double>("x0", DEFAULT_X0);
		declare_parameter<double>("y0", DEFAULT_Y0);
		declare_parameter<double>("theta0", DEFAULT_THETA0);
		declare_parameter<std::vector<double>>("obstacles/x", DEFAULT_OBSTACLES_X);
		declare_parameter<std::vector<double>>("obstacles/y", DEFAULT_OBSTACLES_Y);
		declare_parameter<double>("obstacles/r", DEFAULT_OBSTACLES_R);

		declare_parameter("motor_cmd_per_rad_sec", MOTOR_CMD_PER_RAD_SEC);
		declare_parameter("motor_cmd_max", MOTOR_CMD_MAX);
		declare_parameter("encoder_ticks_per_rad", ENCODER_TICKS_PER_RAD);
		MOTOR_CMD_PER_RAD_SEC = get_parameter("motor_cmd_per_rad_sec").get_value<double>();
		MOTOR_CMD_MAX = get_parameter("motor_cmd_max").get_value<int>();
		ENCODER_TICKS_PER_RAD = get_parameter("encoder_ticks_per_rad").get_value<double>();

		if (turtlelib::almost_equal(MOTOR_CMD_PER_RAD_SEC, 0.0))
		{
			RCLCPP_ERROR_STREAM(get_logger(), "motor_cmd_per_rad_sec parameter missing");
			throw std::runtime_error("motor_cmd_per_rad_sec parameter missing");
		}

		if (MOTOR_CMD_MAX == 0)
		{
			RCLCPP_ERROR_STREAM(get_logger(), "motor_cmd_max parameter missing");
			throw std::runtime_error("motor_cmd_max parameter missing");
		}

		if (turtlelib::almost_equal(ENCODER_TICKS_PER_RAD, 0.0))
		{
			RCLCPP_ERROR_STREAM(get_logger(), "encoder_ticks_per_rad parameter missing");
			throw std::runtime_error("encoder_ticks_per_rad parameter missing");
		}

		RCLCPP_INFO_STREAM(get_logger(), "motor_cmd_max = " << MOTOR_CMD_MAX);

		/// \brief timestep publisher (std_msgs/msg/UInt64)
		timestep_pub = create_publisher<std_msgs::msg::UInt64>("~/timestep", 10);

		/// \brief marker publisher (visualization_msgs/msg/MarkerArray)
		marker_arr_pub = create_publisher<visualization_msgs::msg::MarkerArray>(
			"~/obstacles", 10);

		/// @brief red/sensor data publisher
		sensor_data_pub = create_publisher<nuturtlebot_msgs::msg::SensorData>(
			"red/sensor_data", 10);

		wheel_cmd_sub = create_subscription<nuturtlebot_msgs::msg::WheelCommands>(
			"red/wheel_cmd",
			10,
			std::bind(&Nusim::wheel_cmd_callback, this, _1));

		/// \brief ~/reset service (std_srvs/srv/Empty)
		/// resets the timestep variable to 0 and resets the turtlebot
		/// pose to its initial location
		_reset_service = this->create_service<std_srvs::srv::Empty>(
			"~/reset",
			std::bind(&Nusim::reset_callback, this, _1, _2));

		/// \brief ~/teleport service (nusim/srv/Teleport)
		/// teleports the robot in the simulation to the specified pose
		_teleport_service = this->create_service<nusim::srv::Teleport>(
			"~/teleport",
			std::bind(&Nusim::teleport_callback, this, _1, _2));

		/// \brief transform broadcaster:
		/// used to publish transform on the /tf topic
		tf_broadcaster = std::make_unique<tf2_ros::TransformBroadcaster>(*this);

		rate = get_parameter("rate").get_value<int>();
		int period_ms = (int)(1000 / rate);

		/// \brief Timer (frequency defined by node parameter)
		// _timer = this->create_wall_timer(
		// 	std::chrono::milliseconds(period_ms),
		// 	std::bind(&Nusim::timer_callback, this));

		_timer = this->create_wall_timer(
			5ms,
			std::bind(&Nusim::timer_callback, this));

		// Ground truth pose of the robot known only to the simulator
		// Initial values are passed as parameters to the node
		x0 = get_parameter("x0").get_value<double>();
		y0 = get_parameter("y0").get_value<double>();
		theta0 = get_parameter("theta0").get_value<double>();
		true_pose.x = x0;
		true_pose.y = y0;
		true_pose.theta = theta0;

		// Get the requested obstacle locations and size
		obstacles_r = get_parameter("obstacles/r").get_value<double>();
		obstacles_x = get_parameter("obstacles/x").get_value<std::vector<double>>();
		obstacles_y = get_parameter("obstacles/y").get_value<std::vector<double>>();

		// Debugging info on parameters
		RCLCPP_DEBUG(get_logger(), "x0 = %lf", true_pose.x);
		RCLCPP_DEBUG(get_logger(), "y0 = %lf", true_pose.y);
		RCLCPP_DEBUG(get_logger(), "theta0 = %lf", true_pose.theta);
		RCLCPP_DEBUG(get_logger(), "obstacles/x length = %ld", obstacles_x.size());
		RCLCPP_DEBUG(get_logger(), "obstacles/y length = %ld", obstacles_y.size());
		RCLCPP_DEBUG(get_logger(), "obstacles/r = %lf", obstacles_r);

		// crashes if unequal number of x and y since they are ordered pairs
		assert(obstacles_x.size() == obstacles_y.size());

		// creates a marker at each specified location
		for (size_t i = 0; i < obstacles_x.size(); i++)
		{
			obstacle_marker.header.frame_id = "nusim/world";
			obstacle_marker.id = i;
			obstacle_marker.type = visualization_msgs::msg::Marker::CYLINDER;
			obstacle_marker.action = visualization_msgs::msg::Marker::ADD;
			obstacle_marker.scale.x = obstacles_r;
			obstacle_marker.scale.y = obstacles_r;
			obstacle_marker.scale.z = OBSTACLE_HEIGHT;
			obstacle_marker.pose.position.x = obstacles_x.at(i);
			obstacle_marker.pose.position.y = obstacles_y.at(i);
			obstacle_marker.pose.position.z = OBSTACLE_HEIGHT / 2;
			obstacle_marker.color.r = 0.0;
			obstacle_marker.color.g = 1.0;
			obstacle_marker.color.b = 0.0;
			obstacle_marker.color.a = 1.0;
			obstacle_marker_arr.markers.push_back(obstacle_marker); // pack Marker into MarkerArray
		}

		// define parent and child frame id's
		world_red_tf.header.frame_id = "nusim/world";
		world_red_tf.child_frame_id = "red/base_footprint";
	}

private:
	// parameters
	std::vector<double> obstacles_x;
	std::vector<double> obstacles_y;
	double obstacles_r;
	double x0, y0, theta0;
	int rate;
	double MOTOR_CMD_PER_RAD_SEC = 0.0;
	double ENCODER_TICKS_PER_RAD = 0.0;
	int MOTOR_CMD_MAX = 0;
	uint64_t step;

	tf2::Quaternion q;

	turtlelib::WheelState wheel_speeds{0.0, 0.0};
	turtlelib::WheelState wheel_angles{0.0, 0.0};
	turtlelib::Pose2D true_pose{0.0, 0.0, 0.0};
	turtlelib::DiffDrive ddrive;

	// Publishers
	rclcpp::Publisher<std_msgs::msg::UInt64>::SharedPtr timestep_pub;
	rclcpp::Publisher<visualization_msgs::msg::MarkerArray>::SharedPtr marker_arr_pub;
	rclcpp::Publisher<nuturtlebot_msgs::msg::SensorData>::SharedPtr sensor_data_pub;

	// Subscribers
	rclcpp::Subscription<nuturtlebot_msgs::msg::WheelCommands>::SharedPtr wheel_cmd_sub;

	// Timer
	rclcpp::TimerBase::SharedPtr _timer;

	// Services
	rclcpp::Service<std_srvs::srv::Empty>::SharedPtr _reset_service;
	rclcpp::Service<nusim::srv::Teleport>::SharedPtr _teleport_service;

	// tf broadcaster
	std::unique_ptr<tf2_ros::TransformBroadcaster> tf_broadcaster;

	// declare messages we will use
	geometry_msgs::msg::TransformStamped world_red_tf;
	nuturtlebot_msgs::msg::SensorData sensor_data;
	visualization_msgs::msg::MarkerArray obstacle_marker_arr;
	visualization_msgs::msg::Marker obstacle_marker;

	void wheel_cmd_callback(const nuturtlebot_msgs::msg::WheelCommands &wheel_cmd)
	{
		RCLCPP_INFO_STREAM(get_logger(), "recieved wheel_cmd = " << wheel_cmd.left_velocity << "," << wheel_cmd.right_velocity);

		// Compute wheel speeds (rad/s) from wheel command message
		wheel_speeds.left = wheel_cmd.left_velocity * MOTOR_CMD_PER_RAD_SEC;
		wheel_speeds.right = wheel_cmd.right_velocity * MOTOR_CMD_PER_RAD_SEC;
		RCLCPP_INFO_STREAM(get_logger(), "wheel_speeds (rad/s) = " << wheel_speeds.left << "," << wheel_speeds.right);

<<<<<<< HEAD
		// compute new wheel angles (rad)
=======
		// Compute new wheel angles (rad)
>>>>>>> d4af40eb
		wheel_angles.left = wheel_angles.left + wheel_speeds.left * 0.005;
		wheel_angles.right = wheel_angles.right + wheel_speeds.right * 0.005;
		RCLCPP_INFO_STREAM(get_logger(), "wheel_angles = " << wheel_angles.left << "," << wheel_angles.right);

		// Convert angle to encoder ticks to fill in sensor_data message
		sensor_data.left_encoder = (int)(wheel_angles.left * ENCODER_TICKS_PER_RAD);
		sensor_data.right_encoder = (int)(wheel_angles.right * ENCODER_TICKS_PER_RAD);
		RCLCPP_INFO_STREAM(get_logger(), "sensor_data = " << sensor_data.left_encoder << "," << sensor_data.right_encoder);

		// Use new wheel angles with forward kinematics to update transform
		true_pose = ddrive.forward_kinematics(true_pose, wheel_angles);
<<<<<<< HEAD
		RCLCPP_INFO_STREAM(get_logger(), "true_pose = " << true_pose.x << "," << true_pose.y << "," << true_pose.theta);
=======
		// RCLCPP_INFO_STREAM(get_logger(), "true_pose = " << true_pose.x << "," << true_pose.y << "," << true_pose.theta);
>>>>>>> d4af40eb
	}

	/// \brief ~/reset service callback function:
	/// resets the timestep variable to 0 and resets the
	/// turtlebot pose to its initial location
	/// \param request - std_srvs/srv/Empty request (unused)
	/// \param response - std_srvs/srv/Emptry response (unused)
	void reset_callback(
		const std::shared_ptr<std_srvs::srv::Empty::Request>,
		std::shared_ptr<std_srvs::srv::Empty::Response>)
	{

		true_pose.x = x0;
		true_pose.y = x0;
		true_pose.theta = theta0;
	}

	/// \brief ~/teleport service callback function:
	/// teleports the robot to the desired pose by setting
	/// true_pose equal to the input x,y,theta
	/// \param request - nusim/srv/Teleport request which has x,y,theta fields (UInt64)
	/// \param response - nusim/srv/Teleport response which is empty (unused)
	void teleport_callback(
		const std::shared_ptr<nusim::srv::Teleport::Request> request,
		std::shared_ptr<nusim::srv::Teleport::Response>)
	{
		true_pose.x = request->x;
		true_pose.y = request->y;
		true_pose.theta = request->theta;
	}

	/// \brief timer callback function:
	/// publises the simulation timestep, updates the transform between
	/// the nusim/world and red/base_footprint frames, and published obstacle MarkerArray
	void timer_callback()
	{

		// Publish timestep
		auto timestep_message = std_msgs::msg::UInt64();
		timestep_message.data = step++;
		timestep_pub->publish(timestep_message);

		// Set the translation
		world_red_tf.transform.translation.x = true_pose.x;
		world_red_tf.transform.translation.y = true_pose.y;

		// Set the rotation
		q.setRPY(0.0, 0.0, true_pose.theta);
		world_red_tf.transform.rotation.x = q.x();
		world_red_tf.transform.rotation.y = q.y();
		world_red_tf.transform.rotation.z = q.z();
		world_red_tf.transform.rotation.w = q.w();

		// Stamp and broadcast the transform
		world_red_tf.header.stamp = get_clock()->now();
		tf_broadcaster->sendTransform(world_red_tf);

		// Publish MarkerArray of obstacles
		marker_arr_pub->publish(obstacle_marker_arr);

		// Publish sensor data
		sensor_data_pub->publish(sensor_data);
	}
};

/// \brief the main function to run the nusim node
int main(int argc, char *argv[])
{
	rclcpp::init(argc, argv);
	rclcpp::spin(std::make_shared<Nusim>());
	rclcpp::shutdown();
	return 0;
}<|MERGE_RESOLUTION|>--- conflicted
+++ resolved
@@ -253,11 +253,7 @@
 		wheel_speeds.right = wheel_cmd.right_velocity * MOTOR_CMD_PER_RAD_SEC;
 		RCLCPP_INFO_STREAM(get_logger(), "wheel_speeds (rad/s) = " << wheel_speeds.left << "," << wheel_speeds.right);
 
-<<<<<<< HEAD
-		// compute new wheel angles (rad)
-=======
 		// Compute new wheel angles (rad)
->>>>>>> d4af40eb
 		wheel_angles.left = wheel_angles.left + wheel_speeds.left * 0.005;
 		wheel_angles.right = wheel_angles.right + wheel_speeds.right * 0.005;
 		RCLCPP_INFO_STREAM(get_logger(), "wheel_angles = " << wheel_angles.left << "," << wheel_angles.right);
@@ -269,11 +265,7 @@
 
 		// Use new wheel angles with forward kinematics to update transform
 		true_pose = ddrive.forward_kinematics(true_pose, wheel_angles);
-<<<<<<< HEAD
-		RCLCPP_INFO_STREAM(get_logger(), "true_pose = " << true_pose.x << "," << true_pose.y << "," << true_pose.theta);
-=======
 		// RCLCPP_INFO_STREAM(get_logger(), "true_pose = " << true_pose.x << "," << true_pose.y << "," << true_pose.theta);
->>>>>>> d4af40eb
 	}
 
 	/// \brief ~/reset service callback function:
